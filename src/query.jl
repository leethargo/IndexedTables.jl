--- conflicted
+++ resolved
@@ -185,13 +185,13 @@
     IndexedTable(idxs, data, presorted=true, copy=false)
 end
 
-function _aggregate_vec(x::NDSparse, names::Vector, funs::Vector)
+function _aggregate_vec(x::IndexedTable, names::Vector, funs::Vector)
     n = length(funs)
     n == 0 && return x
     n != length(names) && return x
     datacols = Any[ _aggregate_vec(funs[i], x.index, x.data) for i = 1:n-1 ]
     idx, lastcol = aggregate_vec_to(funs[n], x.index, x.data)
-    NDSparse(idx, Columns(datacols..., lastcol, names = names), presorted=true)
+    IndexedTable(idx, Columns(datacols..., lastcol, names = names), presorted=true)
 end
 
 """
@@ -200,37 +200,23 @@
 Combine adjacent rows with equal indices using multiple functions from vector to scalar.
 The result has multiple data columns, one for each function, named based on the functions.
 """
-<<<<<<< HEAD
-function aggregate_vec(fs::Vector, x::NDSparse)
+function aggregate_vec(fs::Vector, x::IndexedTable)
     _aggregate_vec(x, map(Symbol, fs), fs)
 end
 
 """
-`aggregate_vec(x::NDSparse; funs...)`
+`aggregate_vec(x::IndexedTable; funs...)`
 
 Combine adjacent rows with equal indices using multiple functions from vector to scalar.
 The result has multiple data columns, one for each function provided by `funs`.
 """
-function aggregate_vec(x::NDSparse; funs...)
+function aggregate_vec(x::IndexedTable; funs...)
     _aggregate_vec(x, [x[1] for x in funs], [x[2] for x in funs])
 end
 
 
 """
-`convertdim(x::NDSparse, d::DimName, xlate; agg::Function, vecagg::Function, name)`
-=======
-function aggregate_vec(fs::Vector, x::IndexedTable)
-    n = length(fs)
-    n == 0 && return x
-    datacols = Any[ _aggregate_vec(fs[i], x.index, x.data) for i = 1:n-1 ]
-    idx, lastcol = aggregate_vec_to(fs[n], x.index, x.data)
-    IndexedTable(idx, Columns(datacols..., lastcol, names = map(Symbol, fs)),
-                 presorted=true)
-end
-
-"""
 `convertdim(x::IndexedTable, d::DimName, xlate; agg::Function, vecagg::Function, name)`
->>>>>>> f62c0d27
 
 Apply function or dictionary `xlate` to each index in the specified dimension.
 If the mapping is many-to-one, `agg` or `vecagg` is used to aggregate the results.
